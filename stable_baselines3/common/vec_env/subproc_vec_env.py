import multiprocessing
from collections import OrderedDict
from typing import Sequence

import gym
import numpy as np

from stable_baselines3.common.vec_env.base_vec_env import VecEnv, CloudpickleWrapper


def _worker(remote, parent_remote, env_fn_wrapper):
    parent_remote.close()
    env = env_fn_wrapper.var()
    while True:
        try:
            cmd, data = remote.recv()
            if cmd == 'step':
                observation, reward, done, info = env.step(data)
                if done:
                    # save final observation where user can get it, then reset
                    info['terminal_observation'] = observation
                    observation = env.reset()
                remote.send((observation, reward, done, info))
            elif cmd == 'reset':
                observation = env.reset()
                remote.send(observation)
            elif cmd == 'render':
                remote.send(env.render(*data[0], **data[1]))
            elif cmd == 'close':
                remote.close()
                break
            elif cmd == 'get_spaces':
                remote.send((env.observation_space, env.action_space))
            elif cmd == 'env_method':
                method = getattr(env, data[0])
                remote.send(method(*data[1], **data[2]))
            elif cmd == 'get_attr':
                remote.send(getattr(env, data))
            elif cmd == 'set_attr':
                remote.send(setattr(env, data[0], data[1]))
            else:
                raise NotImplementedError
        except EOFError:
            break


class SubprocVecEnv(VecEnv):
    """
    Creates a multiprocess vectorized wrapper for multiple environments, distributing each environment to its own
    process, allowing significant speed up when the environment is computationally complex.

    For performance reasons, if your environment is not IO bound, the number of environments should not exceed the
    number of logical cores on your CPU.

    .. warning::

        Only 'forkserver' and 'spawn' start methods are thread-safe,
        which is important when TensorFlow sessions or other non thread-safe
        libraries are used in the parent (see issue #217). However, compared to
        'fork' they incur a small start-up cost and have restrictions on
        global variables. With those methods, users must wrap the code in an
        ``if __name__ == "__main__":`` block.
        For more information, see the multiprocessing documentation.

    :param env_fns: ([Gym Environment]) Environments to run in subprocesses
    :param start_method: (str) method used to start the subprocesses.
           Must be one of the methods returned by multiprocessing.get_all_start_methods().
           Defaults to 'forkserver' on available platforms, and 'spawn' otherwise.
    """

    def __init__(self, env_fns, start_method=None):
        self.waiting = False
        self.closed = False
        n_envs = len(env_fns)

        if start_method is None:
            # Fork is not a thread safe method (see issue #217)
            # but is more user friendly (does not require to wrap the code in
            # a `if __name__ == "__main__":`)
            forkserver_available = 'forkserver' in multiprocessing.get_all_start_methods()
            start_method = 'forkserver' if forkserver_available else 'spawn'
        ctx = multiprocessing.get_context(start_method)

        self.remotes, self.work_remotes = zip(*[ctx.Pipe() for _ in range(n_envs)])
        self.processes = []
        for work_remote, remote, env_fn in zip(self.work_remotes, self.remotes, env_fns):
            args = (work_remote, remote, CloudpickleWrapper(env_fn))
            # daemon=True: if the main process crashes, we should not cause things to hang
            process = ctx.Process(target=_worker, args=args, daemon=True)  # pytype:disable=attribute-error
            process.start()
            self.processes.append(process)
            work_remote.close()

        self.remotes[0].send(('get_spaces', None))
        observation_space, action_space = self.remotes[0].recv()
        VecEnv.__init__(self, len(env_fns), observation_space, action_space)

    def step_async(self, actions):
        for remote, action in zip(self.remotes, actions):
            remote.send(('step', action))
        self.waiting = True

    def step_wait(self):
        results = [remote.recv() for remote in self.remotes]
        self.waiting = False
        obs, rews, dones, infos = zip(*results)
        return _flatten_obs(obs, self.observation_space), np.stack(rews), np.stack(dones), infos

    def seed(self, seed=None):
        for idx, remote in enumerate(self.remotes):
            remote.send(('seed', seed + idx))
        return [remote.recv() for remote in self.remotes]

    def reset(self):
        for remote in self.remotes:
            remote.send(('reset', None))
        obs = [remote.recv() for remote in self.remotes]
        return _flatten_obs(obs, self.observation_space)

    def close(self):
        if self.closed:
            return
        if self.waiting:
            for remote in self.remotes:
                remote.recv()
        for remote in self.remotes:
            remote.send(('close', None))
        for process in self.processes:
            process.join()
        self.closed = True

    def get_images(self, *args, **kwargs) -> Sequence[np.ndarray]:
        for pipe in self.remotes:
            # gather images from subprocesses
            # `mode` will be taken into account later
            pipe.send(('render', (args, {'mode': 'rgb_array', **kwargs})))
        imgs = [pipe.recv() for pipe in self.remotes]
<<<<<<< HEAD
        # Create a big image by tiling images from subprocesses
        bigimg = tile_images(imgs)
        if mode == 'human':
            import cv2  # pytype: disable=import-error
            cv2.imshow('vecenv', bigimg[:, :, ::-1])
            cv2.waitKey(1)
        elif mode == 'rgb_array':
            return bigimg
        else:
            raise NotImplementedError

    def get_images(self):
        for pipe in self.remotes:
            pipe.send(('render', {"mode": 'rgb_array'}))
        imgs = [pipe.recv() for pipe in self.remotes]
=======
>>>>>>> 91dc871f
        return imgs

    def get_attr(self, attr_name, indices=None):
        """Return attribute from vectorized environment (see base class)."""
        target_remotes = self._get_target_remotes(indices)
        for remote in target_remotes:
            remote.send(('get_attr', attr_name))
        return [remote.recv() for remote in target_remotes]

    def set_attr(self, attr_name, value, indices=None):
        """Set attribute inside vectorized environments (see base class)."""
        target_remotes = self._get_target_remotes(indices)
        for remote in target_remotes:
            remote.send(('set_attr', (attr_name, value)))
        for remote in target_remotes:
            remote.recv()

    def env_method(self, method_name, *method_args, indices=None, **method_kwargs):
        """Call instance methods of vectorized environments."""
        target_remotes = self._get_target_remotes(indices)
        for remote in target_remotes:
            remote.send(('env_method', (method_name, method_args, method_kwargs)))
        return [remote.recv() for remote in target_remotes]

    def _get_target_remotes(self, indices):
        """
        Get the connection object needed to communicate with the wanted
        envs that are in subprocesses.

        :param indices: (None,int,Iterable) refers to indices of envs.
        :return: ([multiprocessing.Connection]) Connection object to communicate between processes.
        """
        indices = self._get_indices(indices)
        return [self.remotes[i] for i in indices]


def _flatten_obs(obs, space):
    """
    Flatten observations, depending on the observation space.

    :param obs: (list<X> or tuple<X> where X is dict<ndarray>, tuple<ndarray> or ndarray) observations.
                A list or tuple of observations, one per environment.
                Each environment observation may be a NumPy array, or a dict or tuple of NumPy arrays.
    :return (OrderedDict<ndarray>, tuple<ndarray> or ndarray) flattened observations.
            A flattened NumPy array or an OrderedDict or tuple of flattened numpy arrays.
            Each NumPy array has the environment index as its first axis.
    """
    assert isinstance(obs, (list, tuple)), "expected list or tuple of observations per environment"
    assert len(obs) > 0, "need observations from at least one environment"

    if isinstance(space, gym.spaces.Dict):
        assert isinstance(space.spaces, OrderedDict), "Dict space must have ordered subspaces"
        assert isinstance(obs[0], dict), "non-dict observation for environment with Dict observation space"
        return OrderedDict([(k, np.stack([o[k] for o in obs])) for k in space.spaces.keys()])
    elif isinstance(space, gym.spaces.Tuple):
        assert isinstance(obs[0], tuple), "non-tuple observation for environment with Tuple observation space"
        obs_len = len(space.spaces)
        return tuple((np.stack([o[i] for o in obs]) for i in range(obs_len)))
    else:
        return np.stack(obs)<|MERGE_RESOLUTION|>--- conflicted
+++ resolved
@@ -135,24 +135,6 @@
             # `mode` will be taken into account later
             pipe.send(('render', (args, {'mode': 'rgb_array', **kwargs})))
         imgs = [pipe.recv() for pipe in self.remotes]
-<<<<<<< HEAD
-        # Create a big image by tiling images from subprocesses
-        bigimg = tile_images(imgs)
-        if mode == 'human':
-            import cv2  # pytype: disable=import-error
-            cv2.imshow('vecenv', bigimg[:, :, ::-1])
-            cv2.waitKey(1)
-        elif mode == 'rgb_array':
-            return bigimg
-        else:
-            raise NotImplementedError
-
-    def get_images(self):
-        for pipe in self.remotes:
-            pipe.send(('render', {"mode": 'rgb_array'}))
-        imgs = [pipe.recv() for pipe in self.remotes]
-=======
->>>>>>> 91dc871f
         return imgs
 
     def get_attr(self, attr_name, indices=None):
